# -*- coding: utf-8 -*-
from __future__ import print_function
from __future__ import absolute_import
from .base import Provider as BaseProvider
import requests
import json

def ProviderParser(subparser):
    subparser.add_argument("--auth-username", help="specify api id used to authenticate")
    subparser.add_argument("--auth-token", help="specify token used authenticate to DNS provider")

class Provider(BaseProvider):

    def __init__(self, options, provider_options={}):
        super(Provider, self).__init__(options)
        self.domain_id = None
        self.api_endpoint = provider_options.get('api_endpoint') or 'https://dnsapi.cn'

    def authenticate(self):

        payload = self._post('/Domain.Info', {'domain':self.options['domain']})

        if payload['status']['code'] != '1':
            raise Exception(payload['status']['message'])

        self.domain_id = payload['domain']['id']


    # Create record. If record already exists with the same content, do nothing'
    def create_record(self, type, name, content):
        record = {
            'domain_id': self.domain_id,
            'sub_domain': self._relative_name(name),
            'record_type': type,
            'record_line': '默认',
            'value': content
        }
        if self.options.get('ttl'):
            record['ttl'] = self.options.get('ttl')

        payload = self._post('/Record.Create', record)

        if payload['status']['code'] not in ['1', '31']:
            raise Exception(payload['status']['message'])

        print('create_record: {0}'.format(payload['status']['code'] == '1'))
        return payload['status']['code'] == '1'

    # List all records. Return an empty list if no records found
    # type, name and content are used to filter records.
    # If possible filter during the query, otherwise filter after response is received.
    def list_records(self, type=None, name=None, content=None):
        filter = {}

        payload = self._post('/Record.List', {'domain':self.options['domain']})
        print(payload)
        records = []
        for record in payload['records']:
            processed_record = {
                'type': record['type'],
                'name': self._full_name(record['name']),
                'ttl': record['ttl'],
                'content': record['value'],
                #this id is useless unless your doing record linking. Lets return the original record identifier.
                'id': record['id'] #
            }
            records.append(processed_record)

        if type:
            records = [record for record in records if record['type'] == type]
        if name:
            records = [record for record in records if record['name'] == self._full_name(name)]
        if content:
            records = [record for record in records if record['content'] == content]

        print('list_records: {0}'.format(records))
        return records

    # Create or update a record.
    def update_record(self, identifier, type=None, name=None, content=None):

        data = {
            'domain_id': self.domain_id,
            'record_id': identifier,
            'sub_domain': self._relative_name(name),
            'record_type': type,
            'record_line': '默认',
            'value': content
        }
<<<<<<< HEAD
        if self.options.get('ttl'):
            data['ttl'] = self.options.get('ttl')
        print data
=======
        print(data)
>>>>>>> fa4d9510
        payload = self._post('/Record.Modify', data)
        print(payload)
        if payload['status']['code'] != '1':
            raise Exception(payload['status']['message'])

        print('update_record: {0}'.format(True))
        return True

    # Delete an existing record.
    # If record does not exist, do nothing.
    def delete_record(self, identifier=None, type=None, name=None, content=None):
        if not identifier:
            records = self.list_records(type, name, content)
            print(records)
            if len(records) == 1:
                identifier = records[0]['id']
            else:
                raise Exception('Record identifier could not be found.')
        payload = self._post('/Record.Remove', {'domain_id': self.domain_id, 'record_id': identifier})

        if payload['status']['code'] != '1':
            raise Exception(payload['status']['message'])

        # is always True at this point, if a non 200 response is returned an error is raised.
        print('delete_record: {0}'.format(True))
        return True


    # Helpers
    def _request(self, action='GET',  url='/', data=None, query_params=None):
        if data is None:
            data = {}
        data['login_token'] = self.options['auth_username'] + ',' + self.options['auth_token']
        data['format'] = 'json'
        if query_params is None:
            query_params = {}
        default_headers = {}
        default_auth = None
        r = requests.request(action, self.api_endpoint + url, params=query_params,
                             data=data,
                             headers=default_headers,
                             auth=default_auth)
        r.raise_for_status()  # if the request fails for any reason, throw an error.
        return r.json()<|MERGE_RESOLUTION|>--- conflicted
+++ resolved
@@ -87,13 +87,9 @@
             'record_line': '默认',
             'value': content
         }
-<<<<<<< HEAD
         if self.options.get('ttl'):
             data['ttl'] = self.options.get('ttl')
-        print data
-=======
         print(data)
->>>>>>> fa4d9510
         payload = self._post('/Record.Modify', data)
         print(payload)
         if payload['status']['code'] != '1':
