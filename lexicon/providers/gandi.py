--- conflicted
+++ resolved
@@ -87,13 +87,8 @@
 
     def _create_record(self, rtype, name, content):
         if self.protocol == 'rpc':
-<<<<<<< HEAD
-            return self.rpc_helper.create_record(rtype, self._relative_name(name),
-                                                 content, self._get_lexicon_option('ttl') or self.default_ttl)
-=======
-            return self.rpc_helper.create_record(type, self._relative_name(
+            return self.rpc_helper.create_record(rtype, self._relative_name(
                 name), content, self._get_lexicon_option('ttl') or self.default_ttl)
->>>>>>> b1a1a049
 
         current_values = [record['content']
                           for record in self._list_records(rtype=rtype, name=name)]
